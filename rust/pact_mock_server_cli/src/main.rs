//! The `pact_mock_server` crate provides the CLI for the pact mock server for mocking HTTP requests
<<<<<<< HEAD
//! and generating responses based on a pact file. It implements the V2 Pact specification
//! (https://github.com/pact-foundation/pact-specification/tree/version-2).
=======
//! and generating responses based on a pact file. It implements the V1.1 Pact specification
//! (https://github.com/pact-foundation/pact-specification/tree/version-1.1).
>>>>>>> b0bebb7b

#![warn(missing_docs)]

#[macro_use] extern crate clap;
#[macro_use] extern crate pact_matching;
extern crate pact_mock_server;
#[macro_use] extern crate p_macro;
#[macro_use] extern crate log;
#[macro_use] extern crate maplit;
extern crate simplelog;
extern crate uuid;
extern crate rustc_serialize;
#[macro_use] extern crate hyper;
extern crate rand;
extern crate webmachine_rust;
extern crate regex;
#[macro_use] extern crate lazy_static;

#[cfg(test)]
extern crate quickcheck;

#[cfg(test)]
#[macro_use(expect)]
extern crate expectest;

use clap::{Arg, App, SubCommand, AppSettings, ErrorKind, ArgMatches};
use std::env;
use std::str::FromStr;
use std::fs;
use std::io;
use log::{LogLevelFilter};
use simplelog::{CombinedLogger, TermLogger, FileLogger};
use std::path::PathBuf;
use std::fs::OpenOptions;
use uuid::Uuid;
use pact_matching::models::PactSpecification;

fn display_error(error: String, matches: &ArgMatches) -> ! {
    println!("ERROR: {}", error);
    println!("");
    println!("{}", matches.usage());
    panic!("{}", error)
}

mod server;
mod create_mock;
mod list;
mod verify;
mod shutdown;

fn print_version() {
    println!("\npact mock server version  : v{}", crate_version!());
<<<<<<< HEAD
    println!("pact specification version: v{}", PactSpecification::V2.version_str());
=======
    println!("pact specification version: v{}", PactSpecification::V1_1.version_str());
>>>>>>> b0bebb7b
}

fn setup_loggers(level: &str, command: &str, output: Option<&str>) -> Result<(), io::Error> {
    let log_level = match level {
        "none" => LogLevelFilter::Off,
        _ => LogLevelFilter::from_str(level).unwrap()
    };
    if command == "start" {
        let log_file = match output {
            Some(p) => {
                try!(fs::create_dir_all(p));
                let mut path = PathBuf::from(p);
                path.push("pact_mock_server.log");
                path
            },
            None => PathBuf::from("pact_mock_server.log")
        };
        let file = try!(OpenOptions::new()
            .read(false)
            .write(true)
            .append(true)
            .create(true)
            .open(log_file));
        CombinedLogger::init(
            vec![
                TermLogger::new(log_level),
                FileLogger::new(log_level, file)
            ]
        ).unwrap();
    } else {
        TermLogger::init(log_level).unwrap();
    }
    Ok(())
}

fn lookup_global_option<'a>(option: &str, matches: &'a ArgMatches<'a>) -> Option<&'a str> {
    let global_value = matches.value_of(option);
    let command_value = matches.subcommand().1.unwrap().value_of(option);
    match (global_value, command_value) {
        (Some(v), None) => Some(v),
        (None, Some(v)) => Some(v),
        (Some(_), Some(v)) => {
            println!("WARNING: The value for '{}' has been provided twice, defaulting to the second value '{}'",
                option, v);
            Some(v)
        },
        (None, None) => None
    }
}

fn integer_value(v: String) -> Result<(), String> {
    v.parse::<u16>().map(|_| ()).map_err(|e| format!("'{}' is not a valid port value: {}", v, e) )
}

fn uuid_value(v: String) -> Result<(), String> {
    Uuid::parse_str(v.as_str()).map(|_| ()).map_err(|e| format!("'{}' is not a valid UUID value: {}", v, e) )
}

fn main() {
    match handle_command_args() {
        Ok(_) => (),
        Err(err) => std::process::exit(err)
    }
}

fn handle_command_args() -> Result<(), i32> {
    let args: Vec<String> = env::args().collect();
    let program = args[0].clone();

    let version = format!("v{}", crate_version!());
    let app = App::new(program)
        .version(version.as_str())
        .about("Standalone Pact mock server")
        .version_short("v")
        .setting(AppSettings::ArgRequiredElseHelp)
        .setting(AppSettings::SubcommandRequired)
        .setting(AppSettings::GlobalVersion)
        .setting(AppSettings::VersionlessSubcommands)
        .setting(AppSettings::ColoredHelp)
        .arg(Arg::with_name("port")
            .short("p")
            .long("port")
            .takes_value(true)
            .use_delimiter(false)
            .global(true)
            .help("port the master mock server runs on (defaults to 8080)"))
        .arg(Arg::with_name("host")
            .short("h")
            .long("host")
            .takes_value(true)
            .use_delimiter(false)
            .global(true)
            .help("hostname the master mock server runs on (defaults to localhost)"))
        .arg(Arg::with_name("loglevel")
            .short("l")
            .long("loglevel")
            .takes_value(true)
            .use_delimiter(false)
            .global(true)
            .possible_values(&["error", "warn", "info", "debug", "trace", "none"])
            .help("Log level for mock servers to write to the log file (defaults to info)"))
        .subcommand(SubCommand::with_name("start")
                .about("Starts the master mock server")
                .setting(AppSettings::ColoredHelp)
                .arg(Arg::with_name("output")
                      .short("o")
                      .long("output")
                      .takes_value(true)
                      .use_delimiter(false)
                      .help("the directory where to write files to (defaults to current directory)")))
        .subcommand(SubCommand::with_name("list")
                .about("Lists all the running mock servers")
                .setting(AppSettings::ColoredHelp))
        .subcommand(SubCommand::with_name("create")
                .about("Creates a new mock server from a pact file")
                .arg(Arg::with_name("file")
                    .short("f")
                    .long("file")
                    .takes_value(true)
                    .use_delimiter(false)
                    .required(true)
                    .help("the pact file to define the mock server"))
                .setting(AppSettings::ColoredHelp))
        .subcommand(SubCommand::with_name("verify")
                .about("Verify the mock server by id or port number, and generate a pact file if all ok")
                .arg(Arg::with_name("mock-server-id")
                    .short("i")
                    .long("mock-server-id")
                    .takes_value(true)
                    .use_delimiter(false)
                    .required_unless("mock-server-port")
                    .conflicts_with("mock-server-port")
                    .help("the ID of the mock server")
                    .validator(uuid_value))
                .arg(Arg::with_name("mock-server-port")
                    .short("m")
                    .long("mock-server-port")
                    .takes_value(true)
                    .use_delimiter(false)
                    .required_unless("mock-server-host")
                    .help("the port number of the mock server")
                    .validator(integer_value))
                .setting(AppSettings::ColoredHelp))
        .subcommand(SubCommand::with_name("shutdown")
                .about("Shutdown the mock server by id or port number, releasing all its resources")
                .arg(Arg::with_name("mock-server-id")
                    .short("i")
                    .long("mock-server-id")
                    .takes_value(true)
                    .use_delimiter(false)
                    .required_unless("mock-server-port")
                    .conflicts_with("mock-server-port")
                    .help("the ID of the mock server")
                    .validator(uuid_value))
                .arg(Arg::with_name("mock-server-port")
                    .short("m")
                    .long("mock-server-port")
                    .takes_value(true)
                    .use_delimiter(false)
                    .required_unless("mock-server-host")
                    .help("the port number of the mock server")
                    .validator(integer_value))
                .setting(AppSettings::ColoredHelp));

    let matches = app.get_matches_safe();
    match matches {
        Ok(ref matches) => {
            let log_level = lookup_global_option("loglevel", matches);
            if let Err(err) = setup_loggers(log_level.unwrap_or("info"),
                matches.subcommand_name().unwrap(),
                matches.subcommand().1.unwrap().value_of("output")) {
                display_error(format!("Could not setup loggers: {}", err), matches);
            }
            let port = lookup_global_option("port", matches).unwrap_or("8080");
            let host = lookup_global_option("host", matches).unwrap_or("localhost");
            match port.parse::<u16>() {
                Ok(p) => {
                    match matches.subcommand() {
                        ("start", Some(sub_matches)) => {
                            server::start_server(p, sub_matches.value_of("output").map(|s| s.to_owned()))
                        },
                        ("list", Some(sub_matches)) => list::list_mock_servers(host, p, sub_matches),
                        ("create", Some(sub_matches)) => create_mock::create_mock_server(host, p, sub_matches),
                        ("verify", Some(sub_matches)) => verify::verify_mock_server(host, p, sub_matches),
                        ("shutdown", Some(sub_matches)) => shutdown::shutdown_mock_server(host, p, sub_matches),
                        _ => Err(3)
                    }
                },
                Err(_) => display_error(format!("{} is not a valid port number", port), matches)
            }
        },
        Err(ref err) => {
            match err.kind {
                ErrorKind::HelpDisplayed => {
                    println!("{}", err.message);
                    Ok(())
                },
                ErrorKind::VersionDisplayed => {
                    print_version();
                    println!("");
                    Ok(())
                },
                _ => {
                    println!("{}", err.message);
                    err.exit()
                }
            }
        }
    }
}

#[cfg(test)]
mod test {

    use quickcheck::{TestResult, quickcheck};
    use rand::Rng;
    use super::{integer_value, uuid_value};
    use expectest::prelude::*;

    #[test]
    fn validates_integer_value() {
        fn prop(s: String) -> TestResult {
            let mut rng = ::rand::thread_rng();
            if rng.gen() && s.chars().any(|ch| !ch.is_numeric()) {
                TestResult::discard()
            } else {
                let validation = integer_value(s.clone());
                match validation {
                    Ok(_) => TestResult::from_bool(!s.is_empty() && s.chars().all(|ch| ch.is_numeric() )),
                    Err(_) => TestResult::from_bool(s.is_empty() || s.chars().find(|ch| !ch.is_numeric() ).is_some())
                }
            }
        }
        quickcheck(prop as fn(_) -> _);

        expect!(integer_value(s!("1234"))).to(be_ok());
        expect!(integer_value(s!("1234x"))).to(be_err());
    }

    #[test]
    fn validates_uuid_value() {
        fn prop(s: String) -> TestResult {
            let mut rng = ::rand::thread_rng();
            if rng.gen() && s.chars().any(|ch| !ch.is_digit(16)) {
                TestResult::discard()
            } else {
                let validation = uuid_value(s.clone());
                match validation {
                    Ok(_) => TestResult::from_bool(!s.is_empty() && s.len() == 32 && s.chars().all(|ch| ch.is_digit(16) )),
                    Err(_) => TestResult::from_bool(s.is_empty() || s.len() != 32 || s.chars().find(|ch| !ch.is_digit(16) ).is_some())
                }
            }
        }
        quickcheck(prop as fn(_) -> _);

        expect!(uuid_value(s!("5159135ceb064af8a6baa447d81e4fbd"))).to(be_ok());
        expect!(uuid_value(s!("1234x"))).to(be_err());
    }

}<|MERGE_RESOLUTION|>--- conflicted
+++ resolved
@@ -1,11 +1,6 @@
 //! The `pact_mock_server` crate provides the CLI for the pact mock server for mocking HTTP requests
-<<<<<<< HEAD
 //! and generating responses based on a pact file. It implements the V2 Pact specification
 //! (https://github.com/pact-foundation/pact-specification/tree/version-2).
-=======
-//! and generating responses based on a pact file. It implements the V1.1 Pact specification
-//! (https://github.com/pact-foundation/pact-specification/tree/version-1.1).
->>>>>>> b0bebb7b
 
 #![warn(missing_docs)]
 
@@ -58,11 +53,7 @@
 
 fn print_version() {
     println!("\npact mock server version  : v{}", crate_version!());
-<<<<<<< HEAD
     println!("pact specification version: v{}", PactSpecification::V2.version_str());
-=======
-    println!("pact specification version: v{}", PactSpecification::V1_1.version_str());
->>>>>>> b0bebb7b
 }
 
 fn setup_loggers(level: &str, command: &str, output: Option<&str>) -> Result<(), io::Error> {
