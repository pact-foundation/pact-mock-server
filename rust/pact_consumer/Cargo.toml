--- conflicted
+++ resolved
@@ -1,10 +1,6 @@
 [package]
 name = "pact_consumer"
-<<<<<<< HEAD
 version = "0.3.0"
-=======
-version = "0.3.1"
->>>>>>> 1c709829
 authors = ["Ronald Holshausen <uglyog@gmail.com>", "Eric Kidd <git@randomhacks.net>"]
 description = "Pact-Rust module that provides support for writing consumer pact tests"
 documentation = "https://docs.rs/pact_consumer/0.3.0/pact_consumer/"
@@ -19,13 +15,8 @@
 
 [dependencies]
 libc = "0.2.9"
-<<<<<<< HEAD
 pact_matching = { version = "0.3.0", path = "../pact_matching" }
 pact_mock_server = { version = "0.3.0", path = "../pact_mock_server" }
-=======
-pact_matching = { version = "0.3.1", path = "../pact_matching" }
-pact_mock_server = { version = "0.3.1", path = "../pact_mock_server" }
->>>>>>> 1c709829
 log = "0.3.5"
 maplit = "0.1.3"
 lazy_static = "0.1.15"
